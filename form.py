from firedrake import *

import numpy as np

from ufl.algorithms import MultiFunction, map_integrands

class ArgumentReplacer(MultiFunction):
    def __init__(self, arg_map):
        self.arg_map = arg_map
        super(ArgumentReplacer, self).__init__()

    expr = MultiFunction.reuse_if_untouched

    def argument(self, o):
        return self.arg_map[o]

def getForm(a, butcher, dt):
    # a is the bilinear form for the elliptic part of the operator
    # (i.e. no time derivative)
    # butcher is the A matrix from the Butcher tableau
    # this creates the big bilinear form for computing all of the
    # RK stages
    #
    # dt is a Constant holding the time step
    #
    # To really do time-stepping, we would need the rest of the tableu
    # to set up the right-hand side and take the weighted combination
    # of the stages.  We can do that later.

    test, trial = a.arguments()
    assert test.function_space() == trial.function_space()
    fs = test.function_space()
    fel = fs.ufl_element()
    msh = fs.mesh()

    num_stages = butcher.shape[0]

    Vfs = VectorFunctionSpace(msh, fel, dim=num_stages)

    unew = TrialFunction(Vfs)
    vnew = TestFunction(Vfs)

    anew = inner(unew, vnew)*dx

    for i in range(num_stages):
        for j in range(num_stages):
            mapper = ArgumentReplacer({test: vnew[i],
                                       trial: unew[j]})
            anew += dt * map_integrands.map_integrand_dags(mapper, a)

    return Vfs, anew


<<<<<<< HEAD
AGaussLeg4 = np.array([[0.25, 0.25 - np.sqrt(3) / 6],
                       [0.25+np.sqrt(3)/6, 0.25]])
=======
AGaussLeg = np.array([[0.25, 0.25 - np.sqrt(3) / 6],
                      [0.25+np.sqrt(3)/6, 0.25]])

Radau35 = np.array([[11/45 - 7*sqrt(6)/360, 37/225 - 169*sqrt(6)/1800, -2/225 + sqrt(6)/75],
                    [37/225 - 169*sqrt(6)/1800, 11/45 - 7*sqrt(6)/360, -2/225 - sqrt(6)/75],
                    [4/9 - sqrt(6)/36, 4/9 + sqrt(6)/36, 1/9]])

>>>>>>> 7263fa86

AGaussLeg6 = np.array([[5./36, 2/9 - 1./np.sqrt(15), 5./36 - np.sqrt(15)/30],
                       [5./36+np.sqrt(15)/24, 2./9, 5./36 - np.sqrt(15)/24],
                       [5./36 + np.sqrt(15)/30, 2./9 + np.sqrt(15)/15, 5./36]])

if __name__ == "__main__":
    N = 16
    msh = UnitSquareMesh(N, N)
    hierarchy = MeshHierarchy(msh, 4)
    msh = hierarchy[-1]
    V = FunctionSpace(msh, "CG", 1)
    u = TrialFunction(V)
    v = TestFunction(V)
    # good Helmholtz so we can use Neumann BC for now
    a = inner(grad(u), grad(v))*dx + inner(u, v)*dx

<<<<<<< HEAD
    dt = Constant(10.0)
    
    Vfs, anew = getForm(a, AGaussLeg6, dt)

#    print(np.linalg.eig(AGaussLeg4)[0])
=======
    dt = Constant(0.1)

    Vfs, anew = getForm(a, Radau35, dt)
>>>>>>> 7263fa86

    
    F = Function(Vfs)
    L = inner(F, anew.arguments()[0])*dx

    uu = Function(Vfs)
    with uu.dat.vec_wo as x:
        x.setRandom()

    params = {"mat_type": "aij",
              "ksp_monitor": None,
              "ksp_type": "gmres",
              "pc_type": "mg",
              "mg_levels": {
                  "ksp_type": "richardson",
                  "ksp_richardson_scale": 3/4,
                  "ksp_max_it": 2,
                  "ksp_monitor_true_residual": None,
                  "ksp_norm_type": "unpreconditioned",
                  "pc_type": "pbjacobi"}
    }

    solve(anew==L, uu, solver_parameters=params)







<|MERGE_RESOLUTION|>--- conflicted
+++ resolved
@@ -51,18 +51,12 @@
     return Vfs, anew
 
 
-<<<<<<< HEAD
 AGaussLeg4 = np.array([[0.25, 0.25 - np.sqrt(3) / 6],
                        [0.25+np.sqrt(3)/6, 0.25]])
-=======
-AGaussLeg = np.array([[0.25, 0.25 - np.sqrt(3) / 6],
-                      [0.25+np.sqrt(3)/6, 0.25]])
 
 Radau35 = np.array([[11/45 - 7*sqrt(6)/360, 37/225 - 169*sqrt(6)/1800, -2/225 + sqrt(6)/75],
                     [37/225 - 169*sqrt(6)/1800, 11/45 - 7*sqrt(6)/360, -2/225 - sqrt(6)/75],
                     [4/9 - sqrt(6)/36, 4/9 + sqrt(6)/36, 1/9]])
-
->>>>>>> 7263fa86
 
 AGaussLeg6 = np.array([[5./36, 2/9 - 1./np.sqrt(15), 5./36 - np.sqrt(15)/30],
                        [5./36+np.sqrt(15)/24, 2./9, 5./36 - np.sqrt(15)/24],
@@ -79,17 +73,9 @@
     # good Helmholtz so we can use Neumann BC for now
     a = inner(grad(u), grad(v))*dx + inner(u, v)*dx
 
-<<<<<<< HEAD
-    dt = Constant(10.0)
-    
-    Vfs, anew = getForm(a, AGaussLeg6, dt)
-
-#    print(np.linalg.eig(AGaussLeg4)[0])
-=======
     dt = Constant(0.1)
 
     Vfs, anew = getForm(a, Radau35, dt)
->>>>>>> 7263fa86
 
     
     F = Function(Vfs)
