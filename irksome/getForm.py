from functools import reduce
from operator import mul

import numpy
from firedrake import (Constant, DirichletBC, Function, TestFunction,
<<<<<<< HEAD
                       interpolate, project, split)
from firedrake.dmhooks import push_parent
=======
                       interpolate, project, split, MixedVectorSpaceBasis)
>>>>>>> 7d368c67
from ufl import diff
from ufl.algorithms import expand_derivatives
from ufl.classes import Zero
from ufl.constantvalue import as_ufl
from .tools import replace, getNullspace
from .deriv import TimeDerivative  # , apply_time_derivatives


class BCStageData(object):
    def __init__(self, V, gcur, u0, u0_mult, i, t, dt):
        if V.component is not None:     # bottommost space is bit of VFS
            if V.parent.index is None:  # but not part of a MFS
                sub = V.component
                try:
                    gdat = interpolate(gcur-u0_mult[i]*u0, V)
                    gmethod = lambda g, u: gdat.interpolate(g-u0_mult[i]*u.sub(sub))
                except:  # noqa: E722
                    gdat = project(gcur-u0_mult[i]*u0, V)
                    gmethod = lambda g, u: gdat.project(g-u0_mult[i]*u.sub(sub))
            else:   # V is a bit of a VFS inside an MFS
                sub0 = V.parent.index
                sub1 = V.component
                try:
                    gdat = interpolate(gcur-u0_mult[i]*u0.sub(sub0).sub(sub1), V)
                    gmethod = lambda g, u: gdat.interpolate(g-u0_mult[i]*u.sub(sub0).sub(sub1))
                except:  # noqa: E722
                    gdat = project(gcur-u0_mult[i]*u0.sub(sub0).sub(sub1), V)
                    gmethod = lambda g, u: gdat.project(g-u0_mult[i]*u.sub(sub0).sub(sub1))
        else:  # V is not a bit of a VFS
            if V.index is None:  # not part of MFS, either
                try:
                    gdat = interpolate(gcur-u0_mult[i]*u0, V)
                    gmethod = lambda g, u: gdat.interpolate(g-u0_mult[i]*u)
                except:  # noqa: E722
                    gdat = project(gcur-u0_mult[i]*u0, V)
                    gmethod = lambda g, u: gdat.project(g-u0_mult[i]*u)
            else:  # part of MFS
                sub = V.index
                try:
                    gdat = interpolate(gcur-u0_mult[i]*u0.sub(sub), V)
                    gmethod = lambda g, u: gdat.interpolate(g-u0_mult[i]*u.sub(sub))
                except:  # noqa: E722
                    gdat = project(gcur-u0_mult[i]*u0.sub(sub), V)
                    gmethod = lambda g, u: gdat.project(g-u0_mult[i]*u.sub(sub))

        self.gstuff = (gdat, gcur, gmethod)


# Utility functions that help us refactor
def AI(A):
    return (A, numpy.eye(*A.shape, dtype=A.dtype))


def IA(A):
    return (numpy.eye(*A.shape, dtype=A.dtype), A)


def ConstantOrZero(x):
    return Zero() if abs(complex(x)) < 1.e-10 else Constant(x)


def getForm(F, butch, t, dt, u0, bcs=None, bc_type="DAE", splitting=AI,
            nullspace=None):
    """Given a time-dependent variational form and a
    :class:`ButcherTableau`, produce UFL for the s-stage RK method.

    :arg F: UFL form for the semidiscrete ODE/DAE
    :arg butch: the :class:`ButcherTableau` for the RK method being used to
         advance in time.
    :arg t: a :class:`Constant` referring to the current time level.
         Any explicit time-dependence in F is included
    :arg dt: a :class:`Constant` referring to the size of the current
         time step.
    :arg splitting: a callable that maps the (floating point) Butcher matrix
         a to a pair of matrices `A1, A2` such that `butch.A = A1 A2`.  This is used
         to vary between the classical RK formulation and Butcher's reformulation
         that leads to a denser mass matrix with block-diagonal stiffness.
         Some choices of function will assume that `butch.A` is invertible.
    :arg u0: a :class:`Function` referring to the state of
         the PDE system at time `t`
    :arg bcs: optionally, a :class:`DirichletBC` object (or iterable thereof)
         containing (possible time-dependent) boundary conditions imposed
         on the system.
    :arg bc_type: How to manipulate the strongly-enforced boundary
         conditions to derive the stage boundary conditions.  Should
         be a string, either "DAE", which implements BCs as
         constraints in the style of a differential-algebraic
         equation, or "ODE", which takes the time derivative of the
         boundary data and evaluates this for the stage values
    :arg nullspace: A list of tuples of the form (index, VSB) where
         index is an index into the function space associated with `u`
         and VSB is a :class: `firedrake.VectorSpaceBasis` instance to
         be passed to a `firedrake.MixedVectorSpaceBasis` over the
         larger space associated with the Runge-Kutta method

    On output, we return a tuple consisting of four parts:

       - Fnew, the :class:`Form`
       - k, the :class:`firedrake.Function` holding all the stages.
         It lives in a :class:`firedrake.FunctionSpace` corresponding to the
         s-way tensor product of the space on which the semidiscrete
         form lives.
       - `bcnew`, a list of :class:`firedrake.DirichletBC` objects to be posed
         on the stages,
       - 'nspnew', the :class:`firedrake.MixedVectorSpaceBasis` object
         that represents the nullspace of the coupled system
       - `gblah`, a list of tuples of the form (f, expr, method),
         where f is a :class:`firedrake.Function` and expr is a
         :class:`ufl.Expr`.  At each time step, each expr needs to be
         re-interpolated/projected onto the corresponding f in order
         for Firedrake to pick up that time-dependent boundary
         conditions need to be re-applied.  The
         interpolation/projection is encoded in method, which is
         either `f.interpolate(expr-c*u0)` or `f.project(expr-c*u0)`, depending
         on whether the function space for f supports interpolation or
         not.
    """
    v = F.arguments()[0]
    V = v.function_space()
    assert V == u0.function_space()

    c = numpy.array([Constant(ci) for ci in butch.c],
                    dtype=object)

    bA1, bA2 = splitting(butch.A)

    try:
        bA1inv = numpy.linalg.inv(bA1)
    except numpy.linalg.LinAlgError:
        bA1inv = None
    try:
        bA2inv = numpy.linalg.inv(bA2)
        A2inv = numpy.array([[ConstantOrZero(aa) for aa in arow] for arow in bA2inv],
                            dtype=object)
    except numpy.linalg.LinAlgError:
        raise NotImplementedError("We require A = A1 A2 with A2 invertible")

    A1 = numpy.array([[ConstantOrZero(aa) for aa in arow] for arow in bA1],
                     dtype=object)
    if bA1inv is not None:
        A1inv = numpy.array([[ConstantOrZero(aa) for aa in arow] for arow in bA1inv],
                            dtype=object)
    else:
        A1inv = None

    num_stages = butch.num_stages
    num_fields = len(V)

    Vbig = reduce(mul, (V for _ in range(num_stages)))

    vnew = TestFunction(Vbig)
    w = Function(Vbig)

    if len(V) == 1:
        u0bits = [u0]
        vbits = [v]
        if num_stages == 1:
            vbigbits = [vnew]
            wbits = [w]
        else:
            vbigbits = split(vnew)
            wbits = split(w)
    else:
        u0bits = split(u0)
        vbits = split(v)
        vbigbits = split(vnew)
        wbits = split(w)

    wbits_np = numpy.zeros((num_stages, num_fields), dtype=object)

    for i in range(num_stages):
        for j in range(num_fields):
            wbits_np[i, j] = wbits[i*num_fields+j]

    A1w = A1 @ wbits_np
    A2invw = A2inv @ wbits_np

    Fnew = Zero()

    for i in range(num_stages):
        repl = {t: t + c[i] * dt}
        for j, (ubit, vbit) in enumerate(zip(u0bits, vbits)):
            repl[ubit] = ubit + dt * A1w[i, j]
            repl[vbit] = vbigbits[num_fields * i + j]
            repl[TimeDerivative(ubit)] = A2invw[i, j]
            if (len(ubit.ufl_shape) == 1):
                for kk in range(len(A1w[i, j])):
                    repl[TimeDerivative(ubit[kk])] = A2invw[i, j][kk]
                    repl[ubit[kk]] = repl[ubit][kk]
                    repl[vbit[kk]] = repl[vbit][kk]
        Fnew += replace(F, repl)

    bcnew = []
    gblah = []

    if bcs is None:
        bcs = []
    if bc_type == "ODE":
        assert splitting == AI, "ODE-type BC aren't implemented for this splitting strategy"
        u0_mult_np = numpy.divide(1.0, butch.c, out=numpy.zeros_like(butch.c), where=butch.c != 0)
        u0_mult = numpy.array([ConstantOrZero(mi)/dt for mi in u0_mult_np],
                              dtype=object)

        def bc2gcur(bc, i):
            gorig = bc._original_arg
            gfoo = expand_derivatives(diff(gorig, t))
            return replace(gfoo, {t: t + c[i] * dt}) + u0_mult[i]*gorig

    elif bc_type == "DAE":
        if bA1inv is None:
            raise NotImplementedError("Cannot have DAE BCs for this Butcher Tableau/splitting")

        u0_mult_np = A1inv @ numpy.ones_like(butch.c)
        u0_mult = numpy.array([ConstantOrZero(mi)/dt for mi in u0_mult_np],
                              dtype=object)

        def bc2gcur(bc, i):
            gorig = as_ufl(bc._original_arg)
            gcur = 0
            for j in range(num_stages):
                gcur += ConstantOrZero(bA1inv[i, j]) / dt * replace(gorig, {t: t + c[j]*dt})
            return gcur
    else:
        raise ValueError("Unrecognised bc_type: %s", bc_type)

    # This logic uses information set up in the previous section to
    # set up the new BCs for either method
    for bc in bcs:
        if num_fields == 1:  # not mixed space
            comp = bc.function_space().component
            if comp is not None:  # check for sub-piece of vector-valued
                Vsp = V.sub(comp)
                Vbigi = lambda i: Vbig[i].sub(comp)
            else:
                Vsp = V
                Vbigi = lambda i: Vbig[i]
        else:  # mixed space
            sub = bc.function_space_index()
            comp = bc.function_space().component
            if comp is not None:  # check for sub-piece of vector-valued
                Vsp = V.sub(sub).sub(comp)
                Vbigi = lambda i: Vbig[sub+num_fields*i].sub(comp)
            else:
                Vsp = V.sub(sub)
                Vbigi = lambda i: Vbig[sub+num_fields*i]

        for i in range(num_stages):
            gcur = bc2gcur(bc, i)
            blah = BCStageData(Vsp, gcur, u0, u0_mult, i, t, dt)
            gdat, gcr, gmethod = blah.gstuff
            gblah.append((gdat, gcr, gmethod))
            bcnew.append(DirichletBC(Vbigi(i), gdat, bc.sub_domain))

    nspnew = getNullspace(V, Vbig, butch, nullspace)

    return Fnew, w, bcnew, nspnew, gblah<|MERGE_RESOLUTION|>--- conflicted
+++ resolved
@@ -3,12 +3,8 @@
 
 import numpy
 from firedrake import (Constant, DirichletBC, Function, TestFunction,
-<<<<<<< HEAD
-                       interpolate, project, split)
+                       interpolate, project, split, MixedVectorSpaceBasis)
 from firedrake.dmhooks import push_parent
-=======
-                       interpolate, project, split, MixedVectorSpaceBasis)
->>>>>>> 7d368c67
 from ufl import diff
 from ufl.algorithms import expand_derivatives
 from ufl.classes import Zero
